--- conflicted
+++ resolved
@@ -13,56 +13,6 @@
 //
 // You should have received a copy of the GNU Affero General Public License
 // along with this program.  If not, see <http://www.gnu.org/licenses/>.
-
-<<<<<<< HEAD
-
-fn main() {
-    pretty_env_logger::init();
-    // Start minSQL
-    minsql::run();
-=======
-#[macro_use]
-extern crate bitflags;
-//#![deny(warnings)]
-extern crate futures;
-extern crate hyper;
-extern crate hyperscan;
-#[macro_use]
-extern crate lazy_static;
-#[macro_use]
-extern crate log;
-extern crate pretty_env_logger;
-#[macro_use]
-extern crate serde_derive;
-extern crate serde_json;
-extern crate toml;
-
-use std::collections::HashMap;
-use std::process;
-use std::sync::Arc;
-use std::sync::Mutex;
-use std::time::Duration;
-use std::time::Instant;
-
-use futures::{future, Future, Stream};
-use hyper::Server;
-use hyper::service::service_fn;
-use tokio::timer::Interval;
-
-use crate::config::Config;
-use crate::ingest::flush_buffer;
-use crate::ingest::IngestBuffer;
-
-//use std::sync::Arc;
-
-
-mod constants;
-mod config;
-mod http;
-mod storage;
-mod query;
-mod dialect;
-mod ingest;
 
 
 fn main() {
@@ -143,5 +93,4 @@
 
         server
     }));
->>>>>>> 3d621afe
 }
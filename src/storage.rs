--- conflicted
+++ resolved
@@ -30,15 +30,11 @@
 use rusoto_credential::AwsCredentials;
 use rusoto_credential::CredentialsError;
 use rusoto_credential::ProvideAwsCredentials;
-<<<<<<< HEAD
-use rusoto_s3::{GetObjectRequest, ListObjectsRequest, PutObjectRequest, S3Client, S3};
-=======
 use rusoto_s3::{
     GetObjectError, GetObjectRequest, ListObjectsRequest, PutObjectRequest, S3Client, S3,
 };
 use tokio_codec::{FramedRead, LinesCodec};
 use tokio_io::AsyncRead;
->>>>>>> b2b0ae3d
 use uuid::Uuid;
 
 use crate::config::{Config, DataStore};
@@ -262,20 +258,12 @@
     NoSuchKey(String),
 }
 
-<<<<<<< HEAD
-// Return the contents of a file from a datastore
-pub fn read_file(
-    key: &String,
-    datastore: &DataStore,
-) -> Result<String, StorageError<GetObjectError>> {
-=======
 // Read file in object store and return its contents as a stream of
 // lines.
 pub fn read_file_line_by_line(
     key: &String,
     datastore: &DataStore,
-) -> Result<FramedRead<impl AsyncRead, LinesCodec>, StorageError> {
->>>>>>> b2b0ae3d
+) -> Result<FramedRead<impl AsyncRead, LinesCodec>, StorageError<GetObjectError>> {
     let s3_client = client_for_datastore(datastore);
     let get_object_res = s3_client
         .get_object(GetObjectRequest {
